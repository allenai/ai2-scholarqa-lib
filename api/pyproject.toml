--- conflicted
+++ resolved
@@ -8,11 +8,7 @@
 [project]
 #Help generate the rest of the file
 name = "ai2-scholar-qa"
-<<<<<<< HEAD
-version = "0.6.10"
-=======
 version = "0.6.14"
->>>>>>> a7795ca1
 readme = "README.md"
 license = {text = 'Apache-2.0'}
 description = "Python package to embed the Ai2 Scholar QA functionality in another application"
