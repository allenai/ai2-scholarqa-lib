--- conflicted
+++ resolved
@@ -14,31 +14,17 @@
     },
     "reranker_service": "crossencoder",
     "reranker_args": {
-<<<<<<< HEAD
       "model_name_or_path": "mixedbread-ai/mxbai-rerank-large-v1"
-=======
-      "app_name": "ai2-scholar-qa-update",
-      "api_name": "inference_api",
-      "batch_size": 256,
-      "gen_options": {}
->>>>>>> e3074a4c
     },
     "paper_finder_args": {
       "n_rerank": 50,
       "context_threshold": 0.0
     },
     "pipeline_args": {
-<<<<<<< HEAD
       "validate": false,
-      "llm": "anthropic/claude-3-7-sonnet-20250219",
-      "fallback_llm": "openai/gpt-4o",
-      "decomposer_llm": "anthropic/claude-3-7-sonnet-20250219"
-=======
-      "validate": true,
       "llm_model": "anthropic/claude-sonnet-4-20250514",
       "fallback_llm": "openai/gpt-4.1",
       "decomposer_llm": "anthropic/claude-sonnet-4-20250514"
->>>>>>> e3074a4c
     }
   }
 }